--- conflicted
+++ resolved
@@ -126,11 +126,7 @@
         source_mail_address: str,
         oauth_scopes: list = ["https://graph.microsoft.com/.default"],
         verbose: bool = False,
-<<<<<<< HEAD
         max_retries: int = 5
-=======
-        max_retries: int = 5,
->>>>>>> 4b9431e9
     ):
         """Initalizes the SimpleSendMail class.
 
@@ -540,48 +536,6 @@
                     self._logger.debug(f"Added attachment {str(attachment)}")
             else:
                 # Make sure attachment is of type SimpleFileAttachment
-<<<<<<< HEAD
-                if not isinstance(attachments,SimpleFileAttachment):
-                    self._logger.exception(f"Attachment is of type {type(attachments)} but must be of type SimpleFileAttachment.")
-                    raise TypeError(f"Attachment is of type {type(attachments)} but must be of type SimpleFileAttachment.")
-                #self._logger.debug(f"A single file attachment was provided to function: {attachments.ATTACHMENT_FILENAME}")
-                mail_playload["message"]["attachments"].append(dict(attachments))
-                #self._logger.debug(f"Added single attachment: {str(attachments)}")
-
-        #self._logger.debug(f"Prepared mail body: {json.dumps(mail_playload,indent=4)}")
-        #Keep track of the number of tries, so if max retries is reached, we can raise err
-        try_count: int = 0
-        while try_count < self._max_retries:
-            try:
-                self._logger.debug(f"Trying to send mail via MS Graph API (Try #{try_count}/{self._max_retries})...")
-                # Try to send request and get a response
-                response = requests.post(url=mail_url, headers=headers, json=mail_playload)
-                #Increment the count of tries by 1
-                try_count+=1
-                response.raise_for_status()  # Make sure the response is 2xx status code
-                self._logger.info(
-                    f"Successfully sent email from {self._source_mail_address} to {recipient_emails}"
-                )
-                break
-            # Catch a request error (such as non-2xx status code returned)
-            except requests.exceptions.HTTPError as http_err:
-                if response.status_code == 429:
-                    resp_headers=dict(response.headers)
-                    self._logger.warning(response.text)
-                    self._logger.warning(f"Rate limit was exceeded when trying to email {str(recipient_emails)}. Retrying in {resp_headers['Retry-After']} seconds...")
-                    time.sleep(int(resp_headers['Retry-After']))
-                    continue
-                else:
-                    self._logger.exception(http_err)
-                    raise http_err
-            except requests.exceptions.RequestException as e:
-                self._logger.debug(response.text)
-                self._logger.exception(
-                    f"An error occurred while attempting to send an email to {recipient_emails}"
-                )
-                self._logger.exception(e)
-                raise e
-=======
                 if not isinstance(attachments, SimpleFileAttachment):
                     self._logger.exception(
                         f"Attachment is of type {type(attachments)} but must be of type SimpleFileAttachment."
@@ -629,5 +583,4 @@
                 f"An error occurred while attempting to send an email to {recipient_emails}"
             )
             self._logger.exception(e)
-            raise e
->>>>>>> 4b9431e9
+            raise e